# Tox (https://tox.readthedocs.io/) is a tool for running tests
# in multiple virtualenvs. This configuration file will run the
# test suite on all supported python versions. To use it, "pip install tox"
# and then run "tox" from this directory.

[tox]
envlist = security,flake8,py
minversion = 1.7.0

[testenv]
deps =
    -rtests/requirements.txt
    # mitmproxy does not support PyPy
    # mitmproxy does not support Windows when running Python < 3.7
    # Python 3.9+ requires https://github.com/mitmproxy/mitmproxy/commit/8e5e43de24c9bc93092b63efc67fbec029a9e7fe
    # mitmproxy >= 5.3.0 requires h2 >= 4.0, Twisted 21.2 requires h2 < 4.0
    #mitmproxy >= 5.3.0; python_version >= '3.9' and implementation_name != 'pypy'
    mitmproxy >= 4.0.4; python_version >= '3.7' and python_version < '3.9' and implementation_name != 'pypy'
    mitmproxy >= 4.0.4, < 5; python_version >= '3.6' and python_version < '3.7' and platform_system != 'Windows' and implementation_name != 'pypy'
    git+https://github.com/scrapy/xtractmime.git@main#egg=xtractmime
    # Extras
    botocore>=1.4.87
passenv =
    S3_TEST_FILE_URI
    AWS_ACCESS_KEY_ID
    AWS_SECRET_ACCESS_KEY
    AWS_SESSION_TOKEN
    GCS_TEST_FILE_URI
    GCS_PROJECT_ID
#allow tox virtualenv to upgrade pip/wheel/setuptools
download = true
commands =
    py.test --cov=scrapy --cov-report=xml --cov-report= {posargs:--durations=10 docs scrapy tests}
install_command =
    pip install -U -ctests/upper-constraints.txt {opts} {packages}

[testenv:typing]
basepython = python3
deps =
    lxml-stubs==0.2.0
    mypy==0.910
    types-pyOpenSSL==20.0.3
    types-setuptools==57.0.0
commands =
    mypy --show-error-codes {posargs: scrapy tests}

[testenv:security]
basepython = python3
deps =
    bandit
commands =
    bandit -r -c .bandit.yml {posargs:scrapy}

[testenv:flake8]
basepython = python3
deps =
    {[testenv]deps}
    # Twisted[http2] is required to import some files
    Twisted[http2]>=17.9.0
    pytest-flake8
commands =
    py.test --flake8 {posargs:docs scrapy tests}

[testenv:pylint]
basepython = python3
deps =
    {[testenv:extra-deps]deps}
    pylint
commands =
    pylint conftest.py docs extras scrapy setup.py tests

[pinned]
deps =
    cryptography==2.0
    cssselect==0.9.1
    h2==3.0
    itemadapter==0.1.0
    parsel==1.5.0
    Protego==0.1.15
    pyOpenSSL==16.2.0
    queuelib==1.4.2
    service_identity==16.0.0
    Twisted[http2]==17.9.0
    w3lib==1.17.0
    zope.interface==4.1.3
<<<<<<< HEAD
    git+https://github.com/scrapy/xtractmime.git@main#egg=xtractmime
    -rtests/requirements-py3.txt
=======
    -rtests/requirements.txt
>>>>>>> 0915be73

    # mitmproxy 4.0.4+ requires upgrading some of the pinned dependencies
    # above, hence we do not install it in pinned environments at the moment

    # Extras
    botocore==1.4.87
    google-cloud-storage==1.29.0
    Pillow==4.0.0
setenv =
    _SCRAPY_PINNED=true
install_command =
    pip install -U {opts} {packages}

[testenv:pinned]
deps =
    {[pinned]deps}
    lxml==3.5.0
    PyDispatcher==2.0.5
install_command = {[pinned]install_command}
setenv =
    {[pinned]setenv}

[testenv:windows-pinned]
basepython = python3
deps =
    {[pinned]deps}
    # First lxml version that includes a Windows wheel for Python 3.6, so we do
    # not need to build lxml from sources in a CI Windows job:
    lxml==3.8.0
    PyDispatcher==2.0.5
install_command = {[pinned]install_command}
setenv =
    {[pinned]setenv}

[testenv:extra-deps]
deps =
    {[testenv]deps}
    boto
    reppy
    robotexclusionrulesparser
    Pillow>=4.0.0
    Twisted[http2]>=17.9.0

[testenv:asyncio]
commands =
    {[testenv]commands} --reactor=asyncio

[testenv:asyncio-pinned]
deps = {[testenv:pinned]deps}
commands = {[testenv:asyncio]commands}
install_command = {[pinned]install_command}
setenv =
    {[pinned]setenv}

[testenv:pypy3]
basepython = pypy3
commands =
    py.test {posargs:--durations=10 docs scrapy tests}

[testenv:pypy3-pinned]
basepython = {[testenv:pypy3]basepython}
deps =
    {[pinned]deps}
    lxml==4.0.0
    PyPyDispatcher==2.1.0
commands = {[testenv:pypy3]commands}
install_command = {[pinned]install_command}
setenv =
    {[pinned]setenv}

[docs]
changedir = docs
deps =
    -rdocs/requirements.txt
setenv =
    READTHEDOCS_PROJECT=scrapy
    READTHEDOCS_VERSION=master

[testenv:docs]
basepython = python3
changedir = {[docs]changedir}
deps = {[docs]deps}
setenv = {[docs]setenv}
commands =
    sphinx-build -W -b html . {envtmpdir}/html

[testenv:docs-coverage]
basepython = python3
changedir = {[docs]changedir}
deps = {[docs]deps}
setenv = {[docs]setenv}
commands =
    sphinx-build -b coverage . {envtmpdir}/coverage

[testenv:docs-links]
basepython = python3
changedir = {[docs]changedir}
deps = {[docs]deps}
setenv = {[docs]setenv}
commands =
    sphinx-build -W -b linkcheck . {envtmpdir}/linkcheck<|MERGE_RESOLUTION|>--- conflicted
+++ resolved
@@ -83,12 +83,8 @@
     Twisted[http2]==17.9.0
     w3lib==1.17.0
     zope.interface==4.1.3
-<<<<<<< HEAD
     git+https://github.com/scrapy/xtractmime.git@main#egg=xtractmime
     -rtests/requirements-py3.txt
-=======
-    -rtests/requirements.txt
->>>>>>> 0915be73
 
     # mitmproxy 4.0.4+ requires upgrading some of the pinned dependencies
     # above, hence we do not install it in pinned environments at the moment
