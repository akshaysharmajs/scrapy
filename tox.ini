--- conflicted
+++ resolved
@@ -37,6 +37,19 @@
     pytest-flake8
 commands =
     py.test --flake8 {posargs:docs scrapy tests}
+    
+[testenv:pylint]
+basepython = python3
+deps =
+    {[testenv]deps}
+    # Optional dependencies
+    boto
+    reppy
+    robotexclusionrulesparser
+    # Test dependencies
+    pylint
+commands =
+    pylint conftest.py docs extras scrapy setup.py tests
 
 [testenv:pypy3]
 basepython = pypy3
@@ -68,28 +81,8 @@
 [testenv:extra-deps]
 deps =
     {[testenv]deps}
-<<<<<<< HEAD
-    pytest-flake8
-commands =
-    py.test --flake8 {posargs:docs scrapy tests}
-    
-[testenv:pylint]
-basepython = python3.8
-deps =
-    {[testenv]deps}
-    # Optional dependencies
-    boto
     reppy
     robotexclusionrulesparser
-    # Test dependencies
-    pylint
-
-commands =
-    pylint conftest.py docs extras scrapy setup.py tests
-=======
-    reppy
-    robotexclusionrulesparser
->>>>>>> 05331933
 
 [docs]
 changedir = docs
