[pytest]
usefixtures = chdir
python_files=test_*.py __init__.py
python_classes=
addopts =
    --assert=plain
    --doctest-modules
    --ignore=docs/_ext
    --ignore=docs/conf.py
    --ignore=docs/news.rst
    --ignore=docs/topics/dynamic-content.rst
    --ignore=docs/topics/items.rst
    --ignore=docs/topics/leaks.rst
    --ignore=docs/topics/loaders.rst
    --ignore=docs/topics/selectors.rst
    --ignore=docs/topics/shell.rst
    --ignore=docs/topics/stats.rst
    --ignore=docs/topics/telnetconsole.rst
    --ignore=docs/utils
twisted = 1
markers =
    only_asyncio: marks tests as only enabled when --reactor=asyncio is passed
flake8-ignore =
    W503
    # Files that are only meant to provide top-level imports are expected not
    # to use any of their imports:
    scrapy/core/downloader/handlers/http.py F401
    scrapy/http/__init__.py F401
    # Issues pending a review:
    # extras
    extras/qps-bench-server.py E501
    extras/qpsclient.py E501 E501
    # scrapy/commands
    scrapy/commands/__init__.py E128 E501
    scrapy/commands/check.py E501
    scrapy/commands/crawl.py E501
    scrapy/commands/edit.py E501
    scrapy/commands/fetch.py E501 E128
    scrapy/commands/genspider.py E128 E501
    scrapy/commands/parse.py E128 E501
    scrapy/commands/runspider.py E501
    scrapy/commands/settings.py E128
    scrapy/commands/shell.py E128 E501
    scrapy/commands/startproject.py E501 E128
    scrapy/commands/version.py E501 E128
    # scrapy/contracts
    scrapy/contracts/__init__.py E501
    scrapy/contracts/default.py E128
    # scrapy/core
    scrapy/core/engine.py E501 E128
    scrapy/core/scheduler.py E501
    scrapy/core/scraper.py E501 E128
    scrapy/core/spidermw.py E501 E126
    scrapy/core/downloader/__init__.py E501
    scrapy/core/downloader/contextfactory.py E501 E128 E126
    scrapy/core/downloader/middleware.py E501
    scrapy/core/downloader/tls.py E501
    scrapy/core/downloader/webclient.py E501 E128 E126
    scrapy/core/downloader/handlers/__init__.py E501
    scrapy/core/downloader/handlers/ftp.py E501 E128
    scrapy/core/downloader/handlers/http10.py E501
    scrapy/core/downloader/handlers/http11.py E501
    scrapy/core/downloader/handlers/s3.py E501 E128 E126
    # scrapy/downloadermiddlewares
    scrapy/downloadermiddlewares/ajaxcrawl.py E501
    scrapy/downloadermiddlewares/decompression.py E501
    scrapy/downloadermiddlewares/defaultheaders.py E501
    scrapy/downloadermiddlewares/httpcache.py E501 E126
    scrapy/downloadermiddlewares/httpcompression.py E501 E128
    scrapy/downloadermiddlewares/httpproxy.py E501
    scrapy/downloadermiddlewares/redirect.py E501
    scrapy/downloadermiddlewares/retry.py E501 E126
    scrapy/downloadermiddlewares/robotstxt.py E501
    scrapy/downloadermiddlewares/stats.py E501
    # scrapy/extensions
    scrapy/extensions/closespider.py E501 E128
    scrapy/extensions/corestats.py E501
    scrapy/extensions/feedexport.py E128 E501
    scrapy/extensions/httpcache.py E128 E501
    scrapy/extensions/memdebug.py E501
    scrapy/extensions/spiderstate.py E501
    scrapy/extensions/telnet.py E501
    scrapy/extensions/throttle.py E501
    # scrapy/http
    scrapy/http/common.py E501
    scrapy/http/cookies.py E501
    scrapy/http/request/__init__.py E501
    scrapy/http/request/form.py E501
    scrapy/http/request/json_request.py E501
    scrapy/http/response/__init__.py E501 E128
    scrapy/http/response/text.py E501 E128 E124
    # scrapy/linkextractors
    scrapy/linkextractors/__init__.py E501 E402
    scrapy/linkextractors/lxmlhtml.py E501
    # scrapy/loader
    scrapy/loader/__init__.py E501 E128
    scrapy/loader/processors.py E501
    # scrapy/pipelines
    scrapy/pipelines/__init__.py E501
    scrapy/pipelines/files.py E116 E501
    scrapy/pipelines/images.py E501
    scrapy/pipelines/media.py E501
    # scrapy/selector
    scrapy/selector/__init__.py F403
    scrapy/selector/unified.py E501 E111
    # scrapy/settings
    scrapy/settings/__init__.py E501
    scrapy/settings/default_settings.py E501 E114 E116
    scrapy/settings/deprecated.py E501
    # scrapy/spidermiddlewares
    scrapy/spidermiddlewares/httperror.py E501
    scrapy/spidermiddlewares/offsite.py E501
    scrapy/spidermiddlewares/referer.py E501 E129
    scrapy/spidermiddlewares/urllength.py E501
    # scrapy/spiders
    scrapy/spiders/__init__.py E501 E402
    scrapy/spiders/crawl.py E501
    scrapy/spiders/feed.py E501
    scrapy/spiders/sitemap.py E501
    # scrapy/utils
    scrapy/utils/asyncio.py E501
    scrapy/utils/benchserver.py E501
    scrapy/utils/conf.py E402 E501
    scrapy/utils/datatypes.py E501
    scrapy/utils/decorators.py E501
    scrapy/utils/defer.py E501 E128
<<<<<<< HEAD
    scrapy/utils/deprecate.py E128 E501 E127
    scrapy/utils/display.py E501
    scrapy/utils/gz.py E501 W504
=======
    scrapy/utils/deprecate.py E501
    scrapy/utils/gz.py E501
>>>>>>> 2da952b9
    scrapy/utils/http.py F403
    scrapy/utils/httpobj.py E501
    scrapy/utils/iterators.py E501
    scrapy/utils/log.py E128 E501
    scrapy/utils/markup.py F403
    scrapy/utils/misc.py E501
    scrapy/utils/multipart.py F403
    scrapy/utils/project.py E501
    scrapy/utils/python.py E501
    scrapy/utils/reactor.py E501
    scrapy/utils/reqser.py E501
    scrapy/utils/request.py E501
    scrapy/utils/response.py E501 E128
    scrapy/utils/signal.py E501 E128
    scrapy/utils/sitemap.py E501
    scrapy/utils/spider.py E501
    scrapy/utils/ssl.py E501
    scrapy/utils/test.py E501
    scrapy/utils/url.py E501 F403 E128 F405
    # scrapy
    scrapy/__init__.py E402 E501
    scrapy/cmdline.py E501
    scrapy/crawler.py E501
    scrapy/dupefilters.py E501
    scrapy/exceptions.py E501
    scrapy/exporters.py E501
    scrapy/interfaces.py E501
    scrapy/item.py E501 E128
    scrapy/link.py E501
    scrapy/logformatter.py E501
    scrapy/mail.py E402 E128 E501
    scrapy/middleware.py E128 E501
    scrapy/pqueues.py E501
    scrapy/resolver.py E501
    scrapy/responsetypes.py E128 E501
    scrapy/robotstxt.py E501
    scrapy/shell.py E501
    scrapy/signalmanager.py E501
    scrapy/spiderloader.py F841 E501 E126
    scrapy/squeues.py E128
    scrapy/statscollectors.py E501
    # tests
    tests/__init__.py E402 E501
    tests/mockserver.py E501 E126
    tests/pipelines.py F841
    tests/spiders.py E501
    tests/test_closespider.py E501
    tests/test_command_fetch.py E501
    tests/test_command_parse.py E501 E128
    tests/test_command_shell.py E501 E128
    tests/test_commands.py E128 E501
    tests/test_contracts.py E501 E128
    tests/test_crawl.py E501 E741
    tests/test_crawler.py F841 E501
    tests/test_dependencies.py F841 E501
    tests/test_downloader_handlers.py E124 E128 E501 E126
    tests/test_downloadermiddleware.py E501
    tests/test_downloadermiddleware_ajaxcrawlable.py E501
    tests/test_downloadermiddleware_cookies.py E741 E501 E128 E126
    tests/test_downloadermiddleware_defaultheaders.py E501
    tests/test_downloadermiddleware_downloadtimeout.py E501
    tests/test_downloadermiddleware_httpcache.py E501
    tests/test_downloadermiddleware_httpcompression.py E501 E126
    tests/test_downloadermiddleware_decompression.py E501
    tests/test_downloadermiddleware_httpproxy.py E501 E128
    tests/test_downloadermiddleware_redirect.py E501 E128
    tests/test_downloadermiddleware_retry.py E501 E128 E126
    tests/test_downloadermiddleware_robotstxt.py E501
    tests/test_downloadermiddleware_stats.py E501
    tests/test_dupefilters.py E501 E741 E128 E124
    tests/test_engine.py E501 E128
    tests/test_exporters.py E501 E128 E124
    tests/test_extension_telnet.py F841
    tests/test_feedexport.py E501 F841
    tests/test_http_cookies.py E501
    tests/test_http_headers.py E501
    tests/test_http_request.py E402 E501 E128 E128 E126
    tests/test_http_response.py E501 E128
    tests/test_item.py E128 F841
    tests/test_link.py E501
    tests/test_linkextractors.py E501 E128 E124
    tests/test_loader.py E501 E741 E128 E117
    tests/test_logformatter.py E128 E501 E122
    tests/test_mail.py E128 E501
    tests/test_middleware.py E501 E128
    tests/test_pipeline_crawl.py E501 E128 E126
    tests/test_pipeline_files.py E501
    tests/test_pipeline_images.py F841 E501
    tests/test_pipeline_media.py E501 E741 E128
    tests/test_proxy_connect.py E501 E741
    tests/test_request_cb_kwargs.py E501
    tests/test_responsetypes.py E501
    tests/test_robotstxt_interface.py E501 E501
    tests/test_scheduler.py E501 E126
    tests/test_selector.py E501
    tests/test_spider.py E501
    tests/test_spidermiddleware.py E501
    tests/test_spidermiddleware_httperror.py E128 E501 E121
    tests/test_spidermiddleware_offsite.py E501 E128 E111
    tests/test_spidermiddleware_output_chain.py E501
    tests/test_spidermiddleware_referer.py E501 F841 E124 E501 E121
    tests/test_squeues.py E501 E741
    tests/test_utils_asyncio.py E501
    tests/test_utils_conf.py E501 E128
    tests/test_utils_curl.py E501
    tests/test_utils_datatypes.py E402 E501
    tests/test_utils_defer.py E501 F841
    tests/test_utils_deprecate.py F841 E501
    tests/test_utils_http.py E501 E128
    tests/test_utils_iterators.py E501 E128 E129
    tests/test_utils_log.py E741
    tests/test_utils_python.py E501
    tests/test_utils_reqser.py E501 E128
    tests/test_utils_request.py E501 E128
    tests/test_utils_response.py E501
    tests/test_utils_signal.py E741 F841
    tests/test_utils_sitemap.py E128 E501 E124
    tests/test_utils_url.py E501 E501 E126
    tests/test_webclient.py E501 E128 E122 E402 E126
    tests/test_cmdline/__init__.py E501
    tests/test_settings/__init__.py E501 E128
    tests/test_spiderloader/__init__.py E128 E501
    tests/test_utils_misc/__init__.py E501<|MERGE_RESOLUTION|>--- conflicted
+++ resolved
@@ -124,14 +124,9 @@
     scrapy/utils/datatypes.py E501
     scrapy/utils/decorators.py E501
     scrapy/utils/defer.py E501 E128
-<<<<<<< HEAD
-    scrapy/utils/deprecate.py E128 E501 E127
+    scrapy/utils/deprecate.py E501
     scrapy/utils/display.py E501
-    scrapy/utils/gz.py E501 W504
-=======
-    scrapy/utils/deprecate.py E501
     scrapy/utils/gz.py E501
->>>>>>> 2da952b9
     scrapy/utils/http.py F403
     scrapy/utils/httpobj.py E501
     scrapy/utils/iterators.py E501
