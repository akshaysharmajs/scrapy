--- conflicted
+++ resolved
@@ -15,12 +15,7 @@
                                    _re_type, re)
 from scrapy.utils.misc import arg_to_iter, rel_has_nofollow
 from scrapy.utils.python import unique as unique_list
-<<<<<<< HEAD
-
-=======
-from scrapy.utils.response import get_base_url
 from scrapy.utils.url import url_has_any_extension, url_is_from_any_domain
->>>>>>> deaf1fb6
 
 # from lxml/src/lxml/html/__init__.py
 XHTML_NAMESPACE = "http://www.w3.org/1999/xhtml"
