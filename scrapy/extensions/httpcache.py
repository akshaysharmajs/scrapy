--- conflicted
+++ resolved
@@ -244,19 +244,11 @@
         data = self._read_data(spider, request)
         if data is None:
             return  # not cached
-<<<<<<< HEAD
-        url = data['url']
-        status = data['status']
-        headers = Headers(data['headers'])
-        body = data['body']
-        respcls = get_response_class(http_headers=headers, url=url, body=body)
-=======
         url = data["url"]
         status = data["status"]
         headers = Headers(data["headers"])
         body = data["body"]
-        respcls = responsetypes.from_args(headers=headers, url=url, body=body)
->>>>>>> 34e01a8a
+        respcls = get_response_class(http_headers=headers, url=url, body=body)
         response = respcls(url=url, headers=headers, status=status, body=body)
         return response
 
