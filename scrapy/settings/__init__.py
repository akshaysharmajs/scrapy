--- conflicted
+++ resolved
@@ -1,10 +1,7 @@
 import json
 import copy
-<<<<<<< HEAD
-from collections import MutableMapping, OrderedDict
-=======
+from collections import OrderedDict
 from collections.abc import MutableMapping
->>>>>>> 63cf5c75
 from importlib import import_module
 from pprint import pformat
 
