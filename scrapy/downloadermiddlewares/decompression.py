--- conflicted
+++ resolved
@@ -11,12 +11,8 @@
 from tempfile import mktemp
 from warnings import warn
 
-<<<<<<< HEAD
+from scrapy.exceptions import ScrapyDeprecationWarning
 from scrapy.utils.response import get_response_class
-=======
-from scrapy.exceptions import ScrapyDeprecationWarning
-from scrapy.responsetypes import responsetypes
->>>>>>> deaf1fb6
 
 
 warn(
