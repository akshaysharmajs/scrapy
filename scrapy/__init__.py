--- conflicted
+++ resolved
@@ -2,13 +2,8 @@
 Scrapy - a screen scraping framework written in Python
 """
 
-<<<<<<< HEAD
-version_info = (0, 10, 4, 'dev')
-__version__ = "0.10.4"
-=======
 version_info = (0, 11, 0, 'dev')
 __version__ = "0.11"
->>>>>>> d15a97ff
 
 import sys, os, warnings
 
