"""
Helper functions for dealing with Twisted deferreds
"""
import asyncio
import inspect
from collections.abc import Coroutine
from functools import wraps
from typing import Any, Callable, Generator, Iterable

from twisted.internet import defer
from twisted.internet.defer import Deferred, DeferredList, ensureDeferred
from twisted.internet.task import Cooperator
from twisted.python import failure
from twisted.python.failure import Failure

from scrapy.exceptions import IgnoreRequest
from scrapy.utils.reactor import is_asyncio_reactor_installed


def defer_fail(_failure: Failure) -> Deferred:
    """Same as twisted.internet.defer.fail but delay calling errback until
    next reactor loop

    It delays by 100ms so reactor has a chance to go through readers and writers
    before attending pending delayed calls, so do not set delay to zero.
    """
    from twisted.internet import reactor
    d = Deferred()
    reactor.callLater(0.1, d.errback, _failure)
    return d


def defer_succeed(result) -> Deferred:
    """Same as twisted.internet.defer.succeed but delay calling callback until
    next reactor loop

    It delays by 100ms so reactor has a chance to go trough readers and writers
    before attending pending delayed calls, so do not set delay to zero.
    """
    from twisted.internet import reactor
    d = Deferred()
    reactor.callLater(0.1, d.callback, result)
    return d


def defer_result(result) -> Deferred:
    if isinstance(result, Deferred):
        return result
    elif isinstance(result, failure.Failure):
        return defer_fail(result)
    else:
        return defer_succeed(result)


def mustbe_deferred(f: Callable, *args, **kw) -> Deferred:
    """Same as twisted.internet.defer.maybeDeferred, but delay calling
    callback/errback to next reactor loop
    """
    try:
        result = f(*args, **kw)
    # FIXME: Hack to avoid introspecting tracebacks. This to speed up
    # processing of IgnoreRequest errors which are, by far, the most common
    # exception in Scrapy - see #125
    except IgnoreRequest as e:
        return defer_fail(failure.Failure(e))
    except Exception:
        return defer_fail(failure.Failure())
    else:
        return defer_result(result)


def parallel(iterable: Iterable, count: int, callable: Callable, *args, **named) -> DeferredList:
    """Execute a callable over the objects in the given iterable, in parallel,
    using no more than ``count`` concurrent calls.

    Taken from: https://jcalderone.livejournal.com/24285.html
    """
    coop = Cooperator()
    work = (callable(elem, *args, **named) for elem in iterable)
    return DeferredList([coop.coiterate(work) for _ in range(count)])


<<<<<<< HEAD
class _AsyncCooperatorAdapter:
    """ A class that wraps an async iterator into a normal iterator suitable
    for using in Cooperator.coiterate(). As it's only needed for parallel_async(),
    it calls the callable directly in the callback, instead of providing a more
    generic interface.

    On the outside, this class behaves as an iterator that yields Deferreds.
    Each Deferred is fired with the result of the callable which was called on
    the next result from aiterator. It raises StopIteration when aiterator is
    exhausted, as expected.

    Cooperator calls __next__() multiple times and waits on the Deferreds
    returned from it. As async generators (since Python 3.8) don't support
    awaiting on __anext__() several times in parallel, we need to serialize
    this. It's done by storing the Deferreds returned from __next__() and
    firing the oldest one when a result from __anext__() is available.

    The workflow:
    1. When __next__() is called for the first time, it creates a Deferred, stores it
    in self.waiting_deferreds and returns it. It also makes a Deferred that will wait
    for self.aiterator.__anext__() and puts it into self.anext_deferred.
    2. If __next__() is called again before self.anext_deferred fires, more Deferreds
    are added to self.waiting_deferreds.
    3. When self.anext_deferred fires, it either calls _callback() or _errback(). Both
    clear self.anext_deferred.
    3.1. _callback() calls the callable passing the result value that it takes, pops a
    Deferred from self.waiting_deferreds, and if the callable result was a Deferred, it
    chains those Deferreds so that the waiting Deferred will fire when the result
    Deferred does, otherwise it fires it directly. This causes one awaiting task to
    receive a result. If self.waiting_deferreds is still not empty, new __anext__() is
    called and self.anext_deferred is populated.
    3.2. _errback() checks the exception class. If it's StopAsyncIteration it means
    self.aiterator is exhausted and so it sets self.finished and fires all
    self.waiting_deferreds. Other exceptions are propagated.
    4. If __next__() is called after __anext__() was handled, then if self.finished is
    True, it raises StopIteration, otherwise it acts like in step 2, but if
    self.anext_deferred is now empty is also populates it with a new __anext__().

    Note that CooperativeTask ignores the value returned from the Deferred that it waits
    for, so we fire them with None when needed.

    It may be possible to write an async iterator-aware replacement for
    Cooperator/CooperativeTask and use it instead of this adapter to achieve the same
    goal.
    """
    def __init__(self, aiterator, callable, *callable_args, **callable_kwargs):
        self.aiterator = aiterator
        self.callable = callable
        self.callable_args = callable_args
        self.callable_kwargs = callable_kwargs
        self.finished = False
        self.waiting_deferreds = []
        self.anext_deferred = None

    def _callback(self, result):
        # This gets called when the result from aiterator.__anext__() is available.
        # It calls the callable on it and sends the result to the oldest waiting Deferred
        # (by chaining if the result is a Deferred too or by firing if not).
        self.anext_deferred = None
        result = self.callable(result, *self.callable_args, **self.callable_kwargs)
        d = self.waiting_deferreds.pop(0)
        if isinstance(result, defer.Deferred):
            result.chainDeferred(d)
        else:
            d.callback(None)
        if self.waiting_deferreds:
            self._call_anext()

    def _errback(self, failure):
        # This gets called on any exceptions in aiterator.__anext__().
        # It handles StopAsyncIteration by stopping the iteration and reraises all others.
        self.anext_deferred = None
        failure.trap(StopAsyncIteration)
        self.finished = True
        for d in self.waiting_deferreds:
            d.callback(None)

    def _call_anext(self):
        # This starts waiting for the next result from aiterator.
        # If aiterator is exhausted, _errback will be called.
        self.anext_deferred = deferred_from_coro(self.aiterator.__anext__())
        self.anext_deferred.addCallbacks(self._callback, self._errback)

    def __next__(self):
        # This puts a new Deferred into self.waiting_deferreds and returns it.
        # It also calls __anext__() if needed.
        if self.finished:
            raise StopIteration
        d = defer.Deferred()
        self.waiting_deferreds.append(d)
        if not self.anext_deferred:
            self._call_anext()
        return d


def parallel_async(async_iterable, count, callable, *args, **named):
    """ Like parallel but for async iterables """
    coop = task.Cooperator()
    work = _AsyncCooperatorAdapter(async_iterable, callable, *args, **named)
    dl = defer.DeferredList([coop.coiterate(work) for _ in range(count)])
    return dl


def process_chain(callbacks, input, *a, **kw):
=======
def process_chain(callbacks: Iterable[Callable], input, *a, **kw) -> Deferred:
>>>>>>> 9bf9ab72
    """Return a Deferred built by chaining the given callbacks"""
    d = Deferred()
    for x in callbacks:
        d.addCallback(x, *a, **kw)
    d.callback(input)
    return d


def process_chain_both(callbacks: Iterable[Callable], errbacks: Iterable[Callable], input, *a, **kw) -> Deferred:
    """Return a Deferred built by chaining the given callbacks and errbacks"""
    d = Deferred()
    for cb, eb in zip(callbacks, errbacks):
        d.addCallbacks(
            callback=cb, errback=eb,
            callbackArgs=a, callbackKeywords=kw,
            errbackArgs=a, errbackKeywords=kw,
        )
    if isinstance(input, failure.Failure):
        d.errback(input)
    else:
        d.callback(input)
    return d


def process_parallel(callbacks: Iterable[Callable], input, *a, **kw) -> Deferred:
    """Return a Deferred with the output of all successful calls to the given
    callbacks
    """
    dfds = [defer.succeed(input).addCallback(x, *a, **kw) for x in callbacks]
    d = DeferredList(dfds, fireOnOneErrback=True, consumeErrors=True)
    d.addCallbacks(lambda r: [x[1] for x in r], lambda f: f.value.subFailure)
    return d


def iter_errback(iterable: Iterable, errback: Callable, *a, **kw) -> Generator:
    """Wraps an iterable calling an errback if an error is caught while
    iterating it.
    """
    it = iter(iterable)
    while True:
        try:
            yield next(it)
        except StopIteration:
            break
        except Exception:
            errback(failure.Failure(), *a, **kw)


<<<<<<< HEAD
async def aiter_errback(aiterable, errback, *a, **kw):
    """Wraps an async iterable calling an errback if an error is caught while
    iterating it. Similar to scrapy.utils.defer.iter_errback()
    """
    it = aiterable.__aiter__()
    while True:
        try:
            yield await it.__anext__()
        except StopAsyncIteration:
            break
        except Exception:
            errback(failure.Failure(), *a, **kw)


def deferred_from_coro(o):
=======
def deferred_from_coro(o) -> Any:
>>>>>>> 9bf9ab72
    """Converts a coroutine into a Deferred, or returns the object as is if it isn't a coroutine"""
    if isinstance(o, Deferred):
        return o
    if asyncio.isfuture(o) or inspect.isawaitable(o):
        if not is_asyncio_reactor_installed():
            # wrapping the coroutine directly into a Deferred, this doesn't work correctly with coroutines
            # that use asyncio, e.g. "await asyncio.sleep(1)"
            return ensureDeferred(o)
        else:
            # wrapping the coroutine into a Future and then into a Deferred, this requires AsyncioSelectorReactor
            return Deferred.fromFuture(asyncio.ensure_future(o))
    return o


def deferred_f_from_coro_f(coro_f: Callable[..., Coroutine]) -> Callable:
    """ Converts a coroutine function into a function that returns a Deferred.

    The coroutine function will be called at the time when the wrapper is called. Wrapper args will be passed to it.
    This is useful for callback chains, as callback functions are called with the previous callback result.
    """
    @wraps(coro_f)
    def f(*coro_args, **coro_kwargs):
        return deferred_from_coro(coro_f(*coro_args, **coro_kwargs))
    return f


def maybeDeferred_coro(f: Callable, *args, **kw) -> Deferred:
    """ Copy of defer.maybeDeferred that also converts coroutines to Deferreds. """
    try:
        result = f(*args, **kw)
    except:  # noqa: E722
        return defer.fail(failure.Failure(captureVars=Deferred.debug))

    if isinstance(result, Deferred):
        return result
    elif asyncio.isfuture(result) or inspect.isawaitable(result):
        return deferred_from_coro(result)
    elif isinstance(result, failure.Failure):
        return defer.fail(result)
    else:
        return defer.succeed(result)


def deferred_to_future(d):
    """ Wraps a Deferred into a Future. Requires the asyncio reactor.
    """
    return d.asFuture(asyncio.get_event_loop())


def maybe_deferred_to_future(d):
    """ Converts a Deferred to something that can be awaited in a callback or other user coroutine.

    If the asyncio reactor is installed, coroutines are wrapped into Futures, and only Futures can be
    awaited inside them. Otherwise, coroutines are wrapped into Deferreds and Deferreds can be awaited
    directly inside them.
    """
    if not is_asyncio_reactor_installed():
        return d
    else:
        return deferred_to_future(d)<|MERGE_RESOLUTION|>--- conflicted
+++ resolved
@@ -80,7 +80,6 @@
     return DeferredList([coop.coiterate(work) for _ in range(count)])
 
 
-<<<<<<< HEAD
 class _AsyncCooperatorAdapter:
     """ A class that wraps an async iterator into a normal iterator suitable
     for using in Cooperator.coiterate(). As it's only needed for parallel_async(),
@@ -178,16 +177,13 @@
 
 def parallel_async(async_iterable, count, callable, *args, **named):
     """ Like parallel but for async iterables """
-    coop = task.Cooperator()
+    coop = Cooperator()
     work = _AsyncCooperatorAdapter(async_iterable, callable, *args, **named)
     dl = defer.DeferredList([coop.coiterate(work) for _ in range(count)])
     return dl
 
 
-def process_chain(callbacks, input, *a, **kw):
-=======
 def process_chain(callbacks: Iterable[Callable], input, *a, **kw) -> Deferred:
->>>>>>> 9bf9ab72
     """Return a Deferred built by chaining the given callbacks"""
     d = Deferred()
     for x in callbacks:
@@ -236,7 +232,6 @@
             errback(failure.Failure(), *a, **kw)
 
 
-<<<<<<< HEAD
 async def aiter_errback(aiterable, errback, *a, **kw):
     """Wraps an async iterable calling an errback if an error is caught while
     iterating it. Similar to scrapy.utils.defer.iter_errback()
@@ -251,10 +246,7 @@
             errback(failure.Failure(), *a, **kw)
 
 
-def deferred_from_coro(o):
-=======
 def deferred_from_coro(o) -> Any:
->>>>>>> 9bf9ab72
     """Converts a coroutine into a Deferred, or returns the object as is if it isn't a coroutine"""
     if isinstance(o, Deferred):
         return o
