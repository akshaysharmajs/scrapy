--- conflicted
+++ resolved
@@ -33,14 +33,7 @@
     skip_if_no_boto,
 )
 
-<<<<<<< HEAD
 from .test_pipeline_media import _mocked_download_func
-=======
-
-def _mocked_download_func(request, info):
-    response = request.meta.get("response")
-    return response() if callable(response) else response
->>>>>>> e71eab69
 
 
 class FilesPipelineTestCase(unittest.TestCase):
